--- conflicted
+++ resolved
@@ -166,13 +166,8 @@
         fetchedCacheClient,
         activatedCacheClient,
         defaultsCacheClient,
-<<<<<<< HEAD
         getFetchHandler(namespace, fetchedCacheClient, metadataClient, userPropertiesProvider),
-        getGetHandler(activatedCacheClient, defaultsCacheClient),
-=======
-        getFetchHandler(namespace, fetchedCacheClient, metadataClient),
         getHandler,
->>>>>>> fc62771c
         metadataClient);
   }
 
