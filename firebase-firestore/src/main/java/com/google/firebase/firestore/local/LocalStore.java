--- conflicted
+++ resolved
@@ -107,12 +107,8 @@
   /** Manages our in-memory or durable persistence. */
   private final Persistence persistence;
 
-<<<<<<< HEAD
+  /** Manages the list of active field and collection indices. */
   private IndexManager indexManager;
-=======
-  /** Manages the list of active field and collection indices. */
-  private final IndexManager indexManager;
->>>>>>> 6c75d59f
 
   /** The set of all mutations that have been sent but not yet been applied to the backend. */
   private MutationQueue mutationQueue;
@@ -154,10 +150,7 @@
     mutationQueue = persistence.getMutationQueue(initialUser);
     indexManager = persistence.getIndexManager(initialUser);
     remoteDocuments = persistence.getRemoteDocumentCache();
-<<<<<<< HEAD
-=======
-    indexManager = persistence.getIndexManager();
->>>>>>> 6c75d59f
+    indexManager = persistence.getIndexManager(initialUser);
     localDocuments = new LocalDocumentsView(remoteDocuments, mutationQueue, indexManager);
 
     this.queryEngine = queryEngine;
@@ -709,7 +702,6 @@
         "Get named query", () -> bundleCache.getNamedQuery(queryName));
   }
 
-<<<<<<< HEAD
   public void updateIndexEntries(ImmutableSortedMap<DocumentKey, Document> changes) {
     for (Entry<DocumentKey, Document> entry : changes) {
       indexManager.addDocument(entry.getValue());
@@ -718,7 +710,8 @@
 
   public void enableIndex(ResourcePath path, IndexManager.IndexDefinition definition) {
     indexManager.enableIndex(path, definition);
-=======
+  }
+
   public void configureIndices(List<FieldIndex> fieldIndices) {
     persistence.runTransaction(
         "Configure indices",
@@ -728,7 +721,6 @@
             indexManager.addFieldIndex(fieldIndex);
           }
         });
->>>>>>> 6c75d59f
   }
 
   /** Mutable state for the transaction in allocateQuery. */
