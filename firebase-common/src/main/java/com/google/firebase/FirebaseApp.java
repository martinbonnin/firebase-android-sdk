// Copyright 2018 Google LLC
//
// Licensed under the Apache License, Version 2.0 (the "License");
// you may not use this file except in compliance with the License.
// You may obtain a copy of the License at
//
//      http://www.apache.org/licenses/LICENSE-2.0
//
// Unless required by applicable law or agreed to in writing, software
// distributed under the License is distributed on an "AS IS" BASIS,
// WITHOUT WARRANTIES OR CONDITIONS OF ANY KIND, either express or implied.
// See the License for the specific language governing permissions and
// limitations under the License.

package com.google.firebase;

import static com.google.android.gms.common.util.Base64Utils.encodeUrlSafeNoPadding;

import android.annotation.TargetApi;
import android.app.Application;
import android.content.BroadcastReceiver;
import android.content.Context;
import android.content.Intent;
import android.content.IntentFilter;
import android.os.Build;
import android.os.Handler;
import android.os.Looper;
import android.text.TextUtils;
import android.util.Log;
import androidx.annotation.NonNull;
import androidx.annotation.Nullable;
import androidx.annotation.RestrictTo;
import androidx.annotation.RestrictTo.Scope;
import androidx.annotation.VisibleForTesting;
import androidx.collection.ArrayMap;
import androidx.core.os.UserManagerCompat;
import com.google.android.gms.common.annotation.KeepForSdk;
import com.google.android.gms.common.api.internal.BackgroundDetector;
import com.google.android.gms.common.internal.Objects;
import com.google.android.gms.common.internal.Preconditions;
import com.google.android.gms.common.util.PlatformVersion;
import com.google.android.gms.common.util.ProcessUtils;
import com.google.firebase.components.Component;
import com.google.firebase.components.ComponentDiscovery;
import com.google.firebase.components.ComponentDiscoveryService;
import com.google.firebase.components.ComponentRegistrar;
import com.google.firebase.components.ComponentRuntime;
import com.google.firebase.components.Lazy;
import com.google.firebase.events.Publisher;
<<<<<<< HEAD
import com.google.firebase.heartbeatinfo.DefaultHeartBeatInfo;
import com.google.firebase.inject.Provider;
=======
>>>>>>> e53726d6
import com.google.firebase.internal.DataCollectionConfigStorage;
import java.nio.charset.Charset;
import java.util.ArrayList;
import java.util.Collections;
import java.util.List;
import java.util.Map;
import java.util.concurrent.CopyOnWriteArrayList;
import java.util.concurrent.Executor;
import java.util.concurrent.atomic.AtomicBoolean;
import java.util.concurrent.atomic.AtomicReference;
import javax.annotation.concurrent.GuardedBy;

/**
 * The entry point of Firebase SDKs. It holds common configuration and state for Firebase APIs. Most
 * applications don't need to directly interact with FirebaseApp.
 *
 * <p>For a vast majority of apps, {@link com.google.firebase.provider.FirebaseInitProvider} will
 * handle the initialization of Firebase for the default project that it's configured to work with,
 * via the data contained in the app's <code>google-services.json</code> file. This <code>
 * ContentProvider</code> is merged into the app's manifest by default when building with Gradle,
 * and it runs automatically at app launch. <strong>No additional lines of code are needed in this
 * case.</strong>
 *
 * <p>In the event that an app requires access to another Firebase project <strong>in addition
 * to</strong> the default project, {@link FirebaseApp#initializeApp(Context, FirebaseOptions,
 * String)} must be used to create that relationship programmatically. The name parameter must be
 * unique. To connect to the resources exposed by that project, use the {@link FirebaseApp} object
 * returned by {@link FirebaseApp#getInstance(String)}, passing it the same name used with <code>
 * initializeApp</code>. This object must be passed to the static accessor of the feature that
 * provides the resource. For example, {@link
 * com.google.firebase.storage.FirebaseStorage#getInstance(FirebaseApp)} is used to access the
 * storage bucket provided by the additional project, whereas {@link
 * com.google.firebase.storage.FirebaseStorage#getInstance()} is used to access the default project.
 *
 * <p>Any <code>FirebaseApp</code> initialization must occur only in the main process of the app.
 * Use of Firebase in processes other than the main process is not supported and will likely cause
 * problems related to resource contention.
 */
public class FirebaseApp {

  private static final String LOG_TAG = "FirebaseApp";

  public static final @NonNull String DEFAULT_APP_NAME = "[DEFAULT]";

  private static final Object LOCK = new Object();

  private static final Executor UI_EXECUTOR = new UiExecutor();

  /** A map of (name, FirebaseApp) instances. */
  @GuardedBy("LOCK")
  static final Map<String, FirebaseApp> INSTANCES = new ArrayMap<>();

  private static final String FIREBASE_ANDROID = "fire-android";
  private static final String FIREBASE_COMMON = "fire-core";
  private static final String KOTLIN = "kotlin";

  private final Context applicationContext;
  private final String name;
  private final FirebaseOptions options;
  private final ComponentRuntime componentRuntime;

  // Default disabled. We released Firebase publicly without this feature, so making it default
  // enabled is a backwards incompatible change.
  private final AtomicBoolean automaticResourceManagementEnabled = new AtomicBoolean(false);
  private final AtomicBoolean deleted = new AtomicBoolean();
  private final Lazy<DataCollectionConfigStorage> dataCollectionConfigStorage;

  private final List<BackgroundStateChangeListener> backgroundStateChangeListeners =
      new CopyOnWriteArrayList<>();
  private final List<FirebaseAppLifecycleListener> lifecycleListeners =
      new CopyOnWriteArrayList<>();

  /** Returns the application {@link Context}. */
  @NonNull
  public Context getApplicationContext() {
    checkNotDeleted();
    return applicationContext;
  }

  /** Returns the unique name of this app. */
  @NonNull
  public String getName() {
    checkNotDeleted();
    return name;
  }

  /** Returns the specified {@link FirebaseOptions}. */
  @NonNull
  public FirebaseOptions getOptions() {
    checkNotDeleted();
    return options;
  }

  @Override
  public boolean equals(Object o) {
    if (!(o instanceof FirebaseApp)) {
      return false;
    }
    return name.equals(((FirebaseApp) o).getName());
  }

  @Override
  public int hashCode() {
    return name.hashCode();
  }

  @Override
  public String toString() {
    return Objects.toStringHelper(this).add("name", name).add("options", options).toString();
  }

  /** Returns a mutable list of all FirebaseApps. */
  @NonNull
  public static List<FirebaseApp> getApps(@NonNull Context context) {
    synchronized (LOCK) {
      return new ArrayList<>(INSTANCES.values());
    }
  }

  /**
   * Returns the default (first initialized) instance of the {@link FirebaseApp}.
   *
   * @throws IllegalStateException if the default app was not initialized.
   */
  @NonNull
  public static FirebaseApp getInstance() {
    synchronized (LOCK) {
      FirebaseApp defaultApp = INSTANCES.get(DEFAULT_APP_NAME);
      if (defaultApp == null) {
        throw new IllegalStateException(
            "Default FirebaseApp is not initialized in this "
                + "process "
                + ProcessUtils.getMyProcessName()
                + ". Make sure to call "
                + "FirebaseApp.initializeApp(Context) first.");
      }
      return defaultApp;
    }
  }

  /**
   * Returns the instance identified by the unique name, or throws if it does not exist.
   *
   * @param name represents the name of the {@link FirebaseApp} instance.
   * @throws IllegalStateException if the {@link FirebaseApp} was not initialized, either via {@link
   *     #initializeApp(Context, FirebaseOptions, String)}.
   */
  @NonNull
  public static FirebaseApp getInstance(@NonNull String name) {
    synchronized (LOCK) {
      FirebaseApp firebaseApp = INSTANCES.get(normalize(name));
      if (firebaseApp != null) {
        return firebaseApp;
      }

      List<String> availableAppNames = getAllAppNames();
      String availableAppNamesMessage;
      if (availableAppNames.isEmpty()) {
        availableAppNamesMessage = "";
      } else {
        availableAppNamesMessage =
            "Available app names: " + TextUtils.join(", ", availableAppNames);
      }
      String errorMessage =
          String.format(
              "FirebaseApp with name %s doesn't exist. %s", name, availableAppNamesMessage);
      throw new IllegalStateException(errorMessage);
    }
  }

  /**
   * Initializes the default FirebaseApp instance using string resource values - populated from
   * google-services.json. It also initializes Firebase Analytics for the current process.
   *
   * <p>This method is called at app startup time by {@link
   * com.google.firebase.provider.FirebaseInitProvider}. Call this method before any Firebase APIs
   * in components outside the main process.
   *
   * <p>The {@link FirebaseOptions} values used by the default app instance are read from string
   * resources.
   *
   * <p>
   *
   * @return the default FirebaseApp, if either it has been initialized previously, or Firebase API
   *     keys are present in string resources. Returns null otherwise.
   */
  @Nullable
  public static FirebaseApp initializeApp(@NonNull Context context) {
    synchronized (LOCK) {
      if (INSTANCES.containsKey(DEFAULT_APP_NAME)) {
        return getInstance();
      }
      FirebaseOptions firebaseOptions = FirebaseOptions.fromResource(context);
      if (firebaseOptions == null) {
        Log.w(
            LOG_TAG,
            "Default FirebaseApp failed to initialize because no default "
                + "options were found. This usually means that com.google.gms:google-services was "
                + "not applied to your gradle project.");
        return null;
      }
      return initializeApp(context, firebaseOptions);
    }
  }

  /**
   * Initializes the default {@link FirebaseApp} instance. Same as {@link #initializeApp(Context,
   * FirebaseOptions, String)}, but it uses {@link #DEFAULT_APP_NAME} as name.
   *
   * <p>It's only required to call this to initialize Firebase if it's <strong>not possible</strong>
   * to do so automatically in {@link com.google.firebase.provider.FirebaseInitProvider}. Automatic
   * initialization that way is the expected situation.
   */
  @NonNull
  public static FirebaseApp initializeApp(
      @NonNull Context context, @NonNull FirebaseOptions options) {
    return initializeApp(context, options, DEFAULT_APP_NAME);
  }

  /**
   * A factory method to initialize a {@link FirebaseApp}.
   *
   * @param context represents the {@link Context}
   * @param options represents the global {@link FirebaseOptions}
   * @param name unique name for the app. It is an error to initialize an app with an already
   *     existing name. Starting and ending whitespace characters in the name are ignored (trimmed).
   * @return an instance of {@link FirebaseApp}
   * @throws IllegalStateException if an app with the same name has already been initialized.
   */
  @NonNull
  public static FirebaseApp initializeApp(
      @NonNull Context context, @NonNull FirebaseOptions options, @NonNull String name) {
    GlobalBackgroundStateListener.ensureBackgroundStateListenerRegistered(context);
    String normalizedName = normalize(name);
    final FirebaseApp firebaseApp;
    Context applicationContext;
    if (context.getApplicationContext() == null) {
      // In shared processes' content providers getApplicationContext() can return null.
      applicationContext = context;
    } else {
      applicationContext = context.getApplicationContext();
    }
    synchronized (LOCK) {
      Preconditions.checkState(
          !INSTANCES.containsKey(normalizedName),
          "FirebaseApp name " + normalizedName + " already exists!");

      Preconditions.checkNotNull(applicationContext, "Application context cannot be null.");
      firebaseApp = new FirebaseApp(applicationContext, normalizedName, options);
      INSTANCES.put(normalizedName, firebaseApp);
    }

    firebaseApp.initializeAllApis();
    return firebaseApp;
  }

  /**
   * Deletes the {@link FirebaseApp} and all its data. All calls to this {@link FirebaseApp}
   * instance will throw once it has been called.
   *
   * <p>A no-op if delete was called before.
   *
   * @hide
   */
  public void delete() {
    boolean valueChanged = deleted.compareAndSet(false /* expected */, true);
    if (!valueChanged) {
      return;
    }

    synchronized (LOCK) {
      INSTANCES.remove(this.name);
    }

    notifyOnAppDeleted();
  }

  /**
   * Returns an instance of the requested component.
   *
   * @hide
   */
  @KeepForSdk
  public <T> T get(Class<T> anInterface) {
    checkNotDeleted();
    return componentRuntime.get(anInterface);
  }

  /**
   * If set to true it indicates that Firebase should close database connections automatically when
   * the app is in the background. Disabled by default.
   */
  public void setAutomaticResourceManagementEnabled(boolean enabled) {
    checkNotDeleted();
    boolean updated =
        automaticResourceManagementEnabled.compareAndSet(
            !enabled /* expect */, enabled /* update */);
    if (updated) {
      boolean inBackground = BackgroundDetector.getInstance().isInBackground();
      if (enabled && inBackground) {
        // Automatic resource management has been enabled while the app is in the
        // background, notify the listeners of the app being in the background.
        notifyBackgroundStateChangeListeners(true);
      } else if (!enabled && inBackground) {
        // Automatic resource management has been disabled while the app is in the
        // background, act as if we were in the foreground.
        notifyBackgroundStateChangeListeners(false);
      }
    }
  }

  /**
   * Determine whether automatic data collection is enabled or disabled by default in all SDKs.
   *
   * <p>Note: this value is respected by all SDKs unless overridden by the developer via SDK
   * specific mechanisms.
   *
   * @return true if automatic data collection is enabled by default and false otherwise
   * @hide
   */
  @KeepForSdk
  public boolean isDataCollectionDefaultEnabled() {
    checkNotDeleted();
    return dataCollectionConfigStorage.get().isEnabled();
  }

  /**
   * Enable or disable automatic data collection across all SDKs.
   *
   * <p>Note: this value is respected by all SDKs unless overridden by the developer via SDK
   * specific mechanisms.
   *
   * @hide
   */
  @KeepForSdk
  public void setDataCollectionDefaultEnabled(Boolean enabled) {
    checkNotDeleted();
    dataCollectionConfigStorage.get().setEnabled(enabled);
  }

  /**
   * Enable or disable automatic data collection across all SDKs.
   *
   * <p>Note: this value is respected by all SDKs unless overridden by the developer via SDK
   * specific mechanisms.
   *
   * @hide
   * @deprecated Use {@link #setDataCollectionDefaultEnabled(Boolean)} instead.
   */
  @KeepForSdk
  @Deprecated
  public void setDataCollectionDefaultEnabled(boolean enabled) {
    setDataCollectionDefaultEnabled(Boolean.valueOf(enabled));
  }

  /**
   * Default constructor.
   *
   * @hide
   */
  protected FirebaseApp(Context applicationContext, String name, FirebaseOptions options) {
    this.applicationContext = Preconditions.checkNotNull(applicationContext);
    this.name = Preconditions.checkNotEmpty(name);
    this.options = Preconditions.checkNotNull(options);

    List<Provider<ComponentRegistrar>> registrars =
        ComponentDiscovery.forContext(applicationContext, ComponentDiscoveryService.class)
<<<<<<< HEAD
            .discoverLazy();
=======
            .discover();
    registrars.add(new FirebaseCommonRegistrar());
>>>>>>> e53726d6

    componentRuntime =
        ComponentRuntime.create(
            UI_EXECUTOR,
            registrars,
            Component.of(applicationContext, Context.class),
            Component.of(this, FirebaseApp.class),
            Component.of(options, FirebaseOptions.class));

    dataCollectionConfigStorage =
        new Lazy<>(
            () ->
                new DataCollectionConfigStorage(
                    applicationContext,
                    getPersistenceKey(),
                    componentRuntime.get(Publisher.class)));
  }

  private void checkNotDeleted() {
    Preconditions.checkState(!deleted.get(), "FirebaseApp was deleted");
  }

  /** @hide */
  @KeepForSdk
  @VisibleForTesting
  public boolean isDefaultApp() {
    return DEFAULT_APP_NAME.equals(getName());
  }

  /** @hide */
  @VisibleForTesting
  @RestrictTo(Scope.TESTS)
  void initializeAllComponents() {
    componentRuntime.initializeAllComponentsForTests();
  }

  private void notifyBackgroundStateChangeListeners(boolean background) {
    Log.d(LOG_TAG, "Notifying background state change listeners.");
    for (BackgroundStateChangeListener listener : backgroundStateChangeListeners) {
      listener.onBackgroundStateChanged(background);
    }
  }

  /**
   * Registers a background state change listener. Make sure to call {@link
   * #removeBackgroundStateChangeListener(BackgroundStateChangeListener)} as appropriate to avoid
   * memory leaks.
   *
   * <p>If automatic resource management is enabled and the app is in the background a callback is
   * triggered immediately.
   *
   * @hide
   * @see BackgroundStateChangeListener
   */
  @KeepForSdk
  public void addBackgroundStateChangeListener(BackgroundStateChangeListener listener) {
    checkNotDeleted();
    if (automaticResourceManagementEnabled.get()
        && BackgroundDetector.getInstance().isInBackground()) {
      listener.onBackgroundStateChanged(true /* isInBackground */);
    }
    backgroundStateChangeListeners.add(listener);
  }

  /**
   * Unregisters the background state change listener.
   *
   * @hide
   */
  @KeepForSdk
  public void removeBackgroundStateChangeListener(BackgroundStateChangeListener listener) {
    checkNotDeleted();
    backgroundStateChangeListeners.remove(listener);
  }

  /**
   * Use this key to store data per FirebaseApp.
   *
   * @hide
   */
  @KeepForSdk
  public String getPersistenceKey() {
    return encodeUrlSafeNoPadding(getName().getBytes(Charset.defaultCharset()))
        + "+"
        + encodeUrlSafeNoPadding(
            getOptions().getApplicationId().getBytes(Charset.defaultCharset()));
  }

  /**
   * If an API has locally stored data it must register lifecycle listeners at initialization time.
   *
   * @hide
   */
  // TODO: make sure that all APIs that are interested in these events are
  // initialized using reflection when an app is deleted (for v5).
  @KeepForSdk
  public void addLifecycleEventListener(@NonNull FirebaseAppLifecycleListener listener) {
    checkNotDeleted();
    Preconditions.checkNotNull(listener);
    lifecycleListeners.add(listener);
  }

  /** @hide */
  @KeepForSdk
  public void removeLifecycleEventListener(@NonNull FirebaseAppLifecycleListener listener) {
    checkNotDeleted();
    Preconditions.checkNotNull(listener);
    lifecycleListeners.remove(listener);
  }

  /**
   * Notifies all listeners with the name and options of the deleted {@link FirebaseApp} instance.
   */
  private void notifyOnAppDeleted() {
    for (FirebaseAppLifecycleListener listener : lifecycleListeners) {
      listener.onDeleted(name, options);
    }
  }

  /** @hide */
  @VisibleForTesting
  public static void clearInstancesForTest() {
    // TODO: also delete, once functionality is implemented.
    synchronized (LOCK) {
      INSTANCES.clear();
    }
  }

  /**
   * Returns persistence key. Exists to support getting {@link FirebaseApp} persistence key after
   * the app has been deleted.
   *
   * @hide
   */
  @KeepForSdk
  public static String getPersistenceKey(String name, FirebaseOptions options) {
    return encodeUrlSafeNoPadding(name.getBytes(Charset.defaultCharset()))
        + "+"
        + encodeUrlSafeNoPadding(options.getApplicationId().getBytes(Charset.defaultCharset()));
  }

  private static List<String> getAllAppNames() {
    List<String> allAppNames = new ArrayList<>();
    synchronized (LOCK) {
      for (FirebaseApp app : INSTANCES.values()) {
        allAppNames.add(app.getName());
      }
    }
    Collections.sort(allAppNames);
    return allAppNames;
  }

  /** Initializes all appropriate APIs for this instance. */
  private void initializeAllApis() {
    boolean inDirectBoot = !UserManagerCompat.isUserUnlocked(applicationContext);
    if (inDirectBoot) {
      Log.i(
          LOG_TAG,
          "Device in Direct Boot Mode: postponing initialization of Firebase APIs for app "
              + getName());
      // Ensure that all APIs are initialized once the user unlocks the phone.
      UserUnlockReceiver.ensureReceiverRegistered(applicationContext);
    } else {
      Log.i(LOG_TAG, "Device unlocked: initializing all Firebase APIs for app " + getName());
      componentRuntime.initializeEagerComponents(isDefaultApp());
    }
  }

  /** Normalizes the app name. */
  private static String normalize(@NonNull String name) {
    return name.trim();
  }

  /**
   * Used to deliver notifications about whether the app is in the background. The first callback is
   * invoked inline if the app is in the background.
   *
   * <p>Doesn't fire on pre-ICS devices.
   *
   * <p>If the app is in the background and {@link #setAutomaticResourceManagementEnabled(boolean)}
   * is set to false.
   *
   * <p>
   *
   * @hide
   */
  @KeepForSdk
  public interface BackgroundStateChangeListener {

    /**
     * @param background True, if the app is in the background and automatic resource management is
     *     enabled.
     */
    @KeepForSdk
    void onBackgroundStateChanged(boolean background);
  }

  /**
   * Utility class that initializes Firebase APIs when the user unlocks the device, if the app is
   * first started in direct boot mode.
   *
   * @hide
   */
  @TargetApi(Build.VERSION_CODES.N)
  private static class UserUnlockReceiver extends BroadcastReceiver {

    private static AtomicReference<UserUnlockReceiver> INSTANCE = new AtomicReference<>();
    private final Context applicationContext;

    public UserUnlockReceiver(Context applicationContext) {
      this.applicationContext = applicationContext;
    }

    private static void ensureReceiverRegistered(Context applicationContext) {
      if (INSTANCE.get() == null) {
        UserUnlockReceiver receiver = new UserUnlockReceiver(applicationContext);
        if (INSTANCE.compareAndSet(null /* expected */, receiver)) {
          IntentFilter intentFilter = new IntentFilter(Intent.ACTION_USER_UNLOCKED);
          applicationContext.registerReceiver(receiver, intentFilter);
        }
      }
    }

    @Override
    public void onReceive(Context context, Intent intent) {
      // API initialization is idempotent.
      synchronized (LOCK) {
        for (FirebaseApp app : INSTANCES.values()) {
          app.initializeAllApis();
        }
      }
      unregister();
    }

    public void unregister() {
      applicationContext.unregisterReceiver(this);
    }
  }

  /** Registers an activity lifecycle listener on ICS+ devices. */
  @TargetApi(Build.VERSION_CODES.ICE_CREAM_SANDWICH)
  private static class GlobalBackgroundStateListener
      implements BackgroundDetector.BackgroundStateChangeListener {

    private static AtomicReference<GlobalBackgroundStateListener> INSTANCE =
        new AtomicReference<>();

    private static void ensureBackgroundStateListenerRegistered(Context context) {
      if (!(PlatformVersion.isAtLeastIceCreamSandwich()
          && context.getApplicationContext() instanceof Application)) {
        return;
      }
      Application application = (Application) context.getApplicationContext();
      if (INSTANCE.get() == null) {
        GlobalBackgroundStateListener listener = new GlobalBackgroundStateListener();
        if (INSTANCE.compareAndSet(null /* expected */, listener)) {
          BackgroundDetector.initialize(application);
          BackgroundDetector.getInstance().addListener(listener);
        }
      }
    }

    @Override
    public void onBackgroundStateChanged(boolean background) {
      synchronized (LOCK) {
        for (FirebaseApp app : new ArrayList<>(INSTANCES.values())) {
          if (app.automaticResourceManagementEnabled.get()) {
            app.notifyBackgroundStateChangeListeners(background);
          }
        }
      }
    }
  }

  private static class UiExecutor implements Executor {

    private static final Handler HANDLER = new Handler(Looper.getMainLooper());

    @Override
    public void execute(@NonNull Runnable command) {
      HANDLER.post(command);
    }
  }
}<|MERGE_RESOLUTION|>--- conflicted
+++ resolved
@@ -47,11 +47,7 @@
 import com.google.firebase.components.ComponentRuntime;
 import com.google.firebase.components.Lazy;
 import com.google.firebase.events.Publisher;
-<<<<<<< HEAD
-import com.google.firebase.heartbeatinfo.DefaultHeartBeatInfo;
 import com.google.firebase.inject.Provider;
-=======
->>>>>>> e53726d6
 import com.google.firebase.internal.DataCollectionConfigStorage;
 import java.nio.charset.Charset;
 import java.util.ArrayList;
@@ -419,12 +415,8 @@
 
     List<Provider<ComponentRegistrar>> registrars =
         ComponentDiscovery.forContext(applicationContext, ComponentDiscoveryService.class)
-<<<<<<< HEAD
             .discoverLazy();
-=======
-            .discover();
-    registrars.add(new FirebaseCommonRegistrar());
->>>>>>> e53726d6
+    registrars.add(FirebaseCommonRegistrar::new);
 
     componentRuntime =
         ComponentRuntime.create(
